--- conflicted
+++ resolved
@@ -6,24 +6,16 @@
 
 ## Unreleased
 
-<<<<<<< HEAD
 Changed:
  - the "most common" routine has been overhauled, thanks to [@dcherian](https://github.com/dcherian). It is now much more efficient, and can operate fully lazily on dask arrays. Users do need to provide the expected groups (i.e., unique labels in the data), and the regridder is only available for `xr.DataArray` currently ([#46](https://github.com/xarray-contrib/xarray-regrid/pull/46)).
  - you can now use `None` as input to the `time_dim` kwarg in the regridding methods to force regridding over the time dimension (as long as it's numeric) ([#46](https://github.com/xarray-contrib/xarray-regrid/pull/46)).
 
 Added:
  - `.regrid.stat` for reducing datasets using statistical methods such as the variance or median ([#46](https://github.com/xarray-contrib/xarray-regrid/pull/46)).
-
-
-# 0.3.0 (2024-09-05)
-=======
-Added:
  - If latitude/longitude coordinates are detected and the domain is global, apply automatic padding at the boundaries, which gives behavior more consistent with common tools like ESMF and CDO ([#45](https://github.com/xarray-contrib/xarray-regrid/pull/45)).
  - Conservative regridding weights are converted to sparse matrices if the optional [sparse](https://github.com/pydata/sparse) package is installed, which improves compute and memory performance in most cases ([#49](https://github.com/xarray-contrib/xarray-regrid/pull/49)).
  
-
 ## 0.3.0 (2024-09-05)
->>>>>>> bc7be5b5
 
 New contributors:
  - [@slevang](https://github.com/slevang)
